--- conflicted
+++ resolved
@@ -25,17 +25,4 @@
      */
     void removeFlowRule(FlowRule... flowRules);
 
-
-<<<<<<< HEAD
-=======
-    /**
-     * Returns the collection of flow entries currently applied on the given
-     * device.
-     *
-     * @param deviceId device identifier
-     * @return collection of flow entries
-     */
-    Iterable<FlowRule> getFlowMetrics(DeviceId deviceId);
-
->>>>>>> d4e53e16
 }