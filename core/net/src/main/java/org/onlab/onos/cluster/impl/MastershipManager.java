--- conflicted
+++ resolved
@@ -59,22 +59,16 @@
     @Activate
     public void activate() {
         eventDispatcher.addSink(MastershipEvent.class, listenerRegistry);
-<<<<<<< HEAD
         clusterService.addListener(clusterListener);
-=======
         store.setDelegate(delegate);
->>>>>>> 39244e0f
         log.info("Started");
     }
 
     @Deactivate
     public void deactivate() {
         eventDispatcher.removeSink(MastershipEvent.class);
-<<<<<<< HEAD
         clusterService.removeListener(clusterListener);
-=======
         store.unsetDelegate(delegate);
->>>>>>> 39244e0f
         log.info("Stopped");
     }
 
@@ -180,7 +174,6 @@
 
     }
 
-<<<<<<< HEAD
     //callback for reacting to cluster events
     private class InternalClusterEventListener implements ClusterEventListener {
 
@@ -200,7 +193,7 @@
         }
 
     }
-=======
+
     public class InternalDelegate implements MastershipStoreDelegate {
 
         @Override
@@ -211,5 +204,4 @@
 
     }
 
->>>>>>> 39244e0f
 }